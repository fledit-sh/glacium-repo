--- conflicted
+++ resolved
@@ -6,13 +6,7 @@
 rendered templates.  The focus lies on easily defining new recipes and
 executing jobs in dependency order.
 
-<<<<<<< HEAD
-Projects are stored below `runs/` relative to the current working
-directory.  You can override this location by setting the
-`GLACIUM_RUNS_ROOT` environment variable.
-=======
 [![Publish to PyPI](https://github.com/fledit-sh/glacium-repo/actions/workflows/publish.yml/badge.svg?branch=dev)](https://github.com/fledit-sh/glacium-repo/actions/workflows/publish.yml)
->>>>>>> 8c3a4f0b
 
 ## Installation
 
@@ -191,18 +185,11 @@
 `POINTWISE_BIN`, `FENSAP_BIN` and the newly added
 `FLUENT2FENSAP_EXE` pointing to ``fluent2fensap.exe`` on Windows.
 
-<<<<<<< HEAD
-Mesh options can be customised in `runs/<UID>/_cfg/case.yaml`.  The
-`PWS_REFINEMENT` key controls the base grid spacing in Pointwise by
-scaling `PWS_SPACING_1` and `PWS_SPACING_2`.  A larger value refines
-the mesh while a smaller value coarsens it.
-=======
 ### Logging
 
 Set ``GLACIUM_LOG_LEVEL`` to control the verbosity of the CLI. For example::
 
    export GLACIUM_LOG_LEVEL=DEBUG
->>>>>>> 8c3a4f0b
 
 ## Development
 
