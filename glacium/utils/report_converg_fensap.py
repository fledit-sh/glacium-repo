#!/usr/bin/env python3
# -------------------------------------------------------------------------
#  make_conv_report.py
#  Erstellt einen PDF-Report mit Mittelwert & Varianz der letzten n Iterationen.
# -------------------------------------------------------------------------
import argparse
import csv
from datetime import datetime
from pathlib import Path

import numpy as np
<<<<<<< HEAD
from fpdf import FPDF            # fpdf2 ≥ 2.x
=======
from fpdf import FPDF  # fpdf2 ≥ 2.x
from glacium.utils.logging import log
>>>>>>> a076e58f

# -------------------------------------------------------------------------
# 1)  Statistikdatei einlesen
# -------------------------------------------------------------------------
def read_stats(path: Path) -> tuple[list[str], np.ndarray, np.ndarray]:
    labels: list[str] = []
    mean: list[float] = []
    var: list[float] = []

    with path.open(newline="") as fh:
        reader = csv.DictReader(fh)
        for row in reader:
            labels.append(row["label"])
            mean.append(float(row["mean"]))
            var.append(float(row["variance"]))

    return labels, np.asarray(mean, dtype=float), np.asarray(var, dtype=float)

# -------------------------------------------------------------------------
# 4)  PDF-Report
# -------------------------------------------------------------------------
class ConvPDF(FPDF):
    def __init__(self, n: int) -> None:
        super().__init__(orientation="P", unit="mm", format="A4")
        self.n = n
        self.set_auto_page_break(True, 15)
        self.add_font("DejaVu", "", "DejaVuSans.ttf", uni=True)

    def header(self):
        self.set_font("DejaVu", "", 14)
        self.cell(
            0,
            10,
            f"Solver Convergence Report (Last {self.n} Iterations)",
            ln=True,
            align="C",
        )
        self.ln(2)

    def footer(self):
        self.set_y(-12)
        self.set_font("DejaVu", "", 8)
        self.cell(0, 8, f"Seite {self.page_no()}/{{nb}}", align="C")

    def add_table(self, labels: list[str], mean: np.ndarray, var: np.ndarray):
        self.set_font("DejaVu", "", 10)
        widths = (65, 50, 50)            # Label | Mean | Variance

        # Kopf
        self.set_fill_color(200, 200, 200)
        for w, txt in zip(widths, ("Spalte", "Mittelwert", "Varianz")):
            self.cell(w, 7, txt, border=1, align="C", fill=True)
        self.ln()

        # Daten
        self.set_fill_color(255, 255, 255)

        for lbl, m, v in zip(labels, mean, var):
            self.cell(widths[0], 6, lbl, border=1)
            self.cell(widths[1], 6, f"{m:.3e}", border=1, align="R")  # 4 sign. Stellen
            self.cell(widths[2], 6, f"{v:.3e}", border=1, align="R")  # 4 sign. Stellen
            self.ln()


# -------------------------------------------------------------------------
# 5)  Hauptfunktion
# -------------------------------------------------------------------------
def build_report(analysis_dir: Path, output_file: Path, n: int = 15) -> None:
    """Create a PDF report from ``analysis_dir``.

    Parameters
    ----------
    analysis_dir:
        Directory created by :func:`glacium.utils.convergence.analysis_file`.
    output_file:
        Destination PDF file.
    n:
        Number of trailing iterations represented in ``stats.csv``.
    """

    stats_file = analysis_dir / "stats.csv"
    labels, mean, var = read_stats(stats_file)

    pdf = ConvPDF(n)
    pdf.alias_nb_pages()
    pdf.add_page()

    pdf.set_font("DejaVu", "", 10)
    pdf.cell(0, 6, f"Analysis directory: {analysis_dir.name}", ln=True)
    pdf.cell(0, 6, f"Generated        : {datetime.now():%Y-%m-%d %H:%M:%S}", ln=True)
    pdf.ln(4)

    pdf.add_table(labels, mean, var)

    fig = analysis_dir / "figures" / "cl_cd.png"
    if fig.exists():
        pdf.ln(4)
        pdf.image(str(fig), w=160)

    pdf.output(str(output_file))
    log.success(f"Report geschrieben → {output_file}")

# -------------------------------------------------------------------------
# 6)  CLI-Wrapper
# -------------------------------------------------------------------------
def cli():
    ap = argparse.ArgumentParser(
        description="Erzeugt einen PDF-Report mit Mittelwert & Varianz der letzten Solver-Iterationen."
    )
    ap.add_argument("input", type=Path, help="Analyse-Verzeichnis")
    ap.add_argument(
        "-o",
        "--output",
        type=Path,
        default="conv_report.pdf",
        help="Name des erzeugten PDFs",
    )
    ap.add_argument(
        "-n",
        "--iterations",
        type=int,
        default=15,
        help="Anzahl betrachteter Iterationen",
    )
    args = ap.parse_args()

    if not args.input.exists():
        raise FileNotFoundError(args.input)
    build_report(args.input, args.output, args.iterations)

if __name__ == "__main__":
    cli()<|MERGE_RESOLUTION|>--- conflicted
+++ resolved
@@ -9,12 +9,8 @@
 from pathlib import Path
 
 import numpy as np
-<<<<<<< HEAD
-from fpdf import FPDF            # fpdf2 ≥ 2.x
-=======
 from fpdf import FPDF  # fpdf2 ≥ 2.x
 from glacium.utils.logging import log
->>>>>>> a076e58f
 
 # -------------------------------------------------------------------------
 # 1)  Statistikdatei einlesen
