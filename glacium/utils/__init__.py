--- conflicted
+++ resolved
@@ -2,11 +2,6 @@
 
 from .JobIndex import list_jobs
 from .current_job import save as save_current_job, load as load_current_job
-<<<<<<< HEAD
-from .default_paths import global_default_config
-
-from .paths import get_runs_root
-=======
 from .default_paths import global_default_config, default_case_file
 from .case_to_global import generate_global_defaults
 from .first_cellheight import from_case as first_cellheight
@@ -18,5 +13,4 @@
     aggregate_report,
     plot_stats,
 )
-from .solver_time import parse_execution_time
->>>>>>> 8c3a4f0b
+from .solver_time import parse_execution_time