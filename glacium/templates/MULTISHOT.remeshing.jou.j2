; remeshing script version 2024-08-22
;
;  2.5D REMESHING GUIDELINES
;
;  The span direction should be Z+
;  The symm BCs should be named 4300
;  It is ok to have additional symmetry in Y direction
;  The source symm plane has to be placed at Z = 0
;  The material point should be placed close to the trailing edge, at half-span location
;
/file/set-tui-version "25.1"
;
;DISABLE ERRORS ON INVALID COMMANDS
;
(set! if-no-err-on-inval-cmd-issue-warning (lambda() #f))
(set! *error-on-invalid-command?* #f)
/file/confirm-overwrite? n
/pref/meshing-workflow/save-wft n
/pref/meshing-workflow/save-checkpoint n
;
/file/start-transcript fluentMeshing.log

;INITIALIZE FLAGS
;
  (define parallel-tet-beta? #t)
  (define rotational-periodic? #f)
  (define translational-periodic? #f)
  (define remesh-2d? #f)
  (define firstCellAR -1)
  (define lastCellRatio 95)
  (define debugOutputs? #f)

;REPEATED FUNCTIONS
;
  (define get-zone-prefix (lambda(x) (substring (symbol->string x) 0 8)))
  (define add-unique (lambda(x) (if (not (memq x zonelist)) (set! zonelist (append zonelist (list x))))))

;LOAD USER-DEFINED SIZES, MATERIAL POINT
;
  (load "meshingSizes.scm")
;
;APPLY HDF SETTINGS
;
  /file/read-journal "fluent_config.jou" ""
;
;READ THE STL FROM ICE3D
;
  /file/import/cad-options/one-object-per file
  /file/import/cad-options/one-face-zone-per face
  /file/import/cad yes "newmesh.stl" no no m

;APPEND THE ORIGINAL SURFACE MESH
;
  /file/append-mesh "shell.cas" ""
  /mesh/manage/delete (*) yes

;PERIODIC BCs (3D/2.5D)
;
; make sure all symm bcs are assigned to symm condition
; older FENSAP 2.5D grids have periodicity set between symm planes, which should be removed
  (define zonelist (get-face-zones-of-filter 'zone4*:*))
  (if (not (null? zonelist )) (begin
  (ti-menu-load-string "/boundary/manage/type (zone4*) symmetry") ))
;
  (define periodic (get-zones-of-type 'periodic))

; change periodic/shadow bc type to something else so they are disconnected
  (if (not (null? periodic)) (begin

; for 2.5D cases with periodicity in another direction (x or y),
; rename shadow to a restricted BC name for processing later
    (if remesh-2d? (begin
      (ti-menu-load-string "/boundary/manage/name shadow* zone5999")
    ))

    (ti-menu-load-string "/boundary/manage/type (eval-expr 'periodic) interface ")
  ))

;CREATE SHELL GEOMETRY OBJECT
;
  /boundary/remesh/triangulate * () yes
; loading shell.cas after the stl appends .* to the enabled original walls
  /objects/create origwalls fluid 2 (zone2*.*) () geom
; everything else (inlets, exits, screens, disabled walls...) get collected in shell
; detached disabled walls from other boundaries in shell
  (define shelllist (get-unreferenced-face-zones)) (display shelllist)
  (define walllist (get-zones-of-type 'wall)) (display walllist)
  (define zonelist (list-intersection walllist shelllist)) (display zonelist)

  (if (not (null? zonelist)) (begin
    (ti-menu-load-string "/boundary/manage/copy (eval-expr 'zonelist)" )
    (ti-menu-load-string "/boundary/manage/delete (eval-expr 'zonelist) y")
  ))
;
  (define shelllist (get-unreferenced-face-zones)) (display shelllist)
  /objects/create shell fluid 2 (eval-expr 'shelllist) () geom

; copy origwalls to detach them from symms so that symm holes can be filled
  (define zonelist (get-face-zones-of-objects '(origwalls)))
  /boundary/manage/copy (eval-expr 'zonelist)
  /boundary/manage/delete (eval-expr 'zonelist) yes
  (define zonelist (get-unreferenced-face-zones))
  /objects/create origwalls fluid 2 (eval-expr 'zonelist) () geom

; patch symm planes
  (if remesh-2d? (begin
  (define zonelist (get-zones-of-type 'symmetry))
  (if (not (null? zonelist)) (begin
    (ti-menu-load-string "/boundary/modify/auto-patch-holes (get-zones-of-type 'symmetry)")
    (define zonelist (get-unreferenced-face-zones))
    (ti-menu-load-string "/boundary/manage/type (eval-expr 'zonelist) symmetry")
    (ti-menu-load-string "/objects/create symmpatches fluid 2 (eval-expr 'zonelist) () geom")
    (ti-menu-load-string "/objects/merge (shell symmpatches) shell")

    (define zonelist (list))
    (map (lambda (x) (add-unique (string->symbol (string-append (get-zone-prefix x) "*"))))
      (tgapi-util-convert-zone-ids-to-name-strings (get-threads-of-type 'symmetry))
    )
    (for-each (lambda(x) (ti-menu-load-string (format #f "/boundary/manage/merge (~a) first-zone" x))) zonelist)
  ))
  ))

;RESCALE Z for 2.5D remeshing to reduce the wrap size
;
  (if remesh-2d? (begin
    (define zscale (/ curvmax z-span))
    (define zscale (* zscale 4))
    (define zscale (min zscale 1))
    (define mpz (* z-span 0.5))
    (pp mpz)
    (define mpz (* mpz zscale))
    (ti-menu-load-string "/boundary/manage/scale (*) 1 1 zscale () no")
  ))

;CREATE DOMAIN ENCLOSED MATERIAL POINT, EXTRACT IMPRINTING EDGE ZONES
;
  /material-point/create-material-point mp1 mpx mpy mpz
  /objects/extract-edges * () all 180
; create additional edge zones to capture intersections between symms and periodics with the new ice surface
  /objects/create-intersection-loops collectively (newmesh.stl shell)
  (define edgezones (get-edge-zones-of-filter 'intersect*)) (pp edgezones)

  (if debugOutputs? (ti-menu-load-string "/file/write-mesh debug-before-initial-sizing.msh.h5"))
;SET INITIAL SIZING for WRAPPING and FEATURE CAPTURE
;
; growth ratios can be large in this step
; we are less concerned about mesh quality and more about correct curvature and feature capture
; keeping the growth ratios high will reduce the workload for this step
<<<<<<< HEAD
  /size-functions/set-global-controls globmin globmax 1.1
  /scoped-sizing/create "curvature" curvature face-zone yes no zone2* curvmin curvmax 1.1 5
  /scoped-sizing/create "prox-face" proximity face-zone yes no * proxmin globmax 1.1 2 both no yes
  /scoped-sizing/create "prox-edge" proximity object-edges yes no * proxmin globmax 1.1 2
=======
  /size-functions/set-global-controls globmin globmax 1.2
  /scoped-sizing/create "curvature" curvature face-zone yes no zone2* curvmin curvmax 1.2 5
  /scoped-sizing/create "prox-face" proximity face-zone yes no * proxmin globmax 1.2 2 both no yes
  /scoped-sizing/create "prox-edge" proximity object-edges yes no * proxmin globmax 1.2 2
>>>>>>> 312aa563
;
  (if remesh-2d? (begin
    (ti-menu-load-string "/scoped-sizing/delete prox-face")
    (ti-menu-load-string "/scoped-sizing/create prox-face proximity face-zone yes no zone2* proxmin globmax 1.1 2 both no yes")
  ))
  /scoped-sizing/compute

; remesh the input surfaces with the current sizing function to improve
; robustness of wrap operation

  (ti-menu-load-string "/boundary/remesh/remesh-face-zones-conformally (*) () 40 20 y")
  (define to_delete (get-unreferenced-face-zones))
  (ti-menu-load-string "/boundary/manage/delete (eval-expr 'to_delete) yes")
;
  (if debugOutputs? (ti-menu-load-string "/file/write-mesh debug-remesh-before-wrap.msh.h5"))

; here we merge original and iced wall zones to help with wrap rezonining afterwards
; some sharp trailing edges swap facets due to zoning errors otherwise
    (ti-menu-load-string "/objects/merge (origwalls newmesh.stl) newmesh.stl")

; only merge the walls in newmesh.stl, exclude disabled walls stored in shell
    (define zonelist (list))
    (map (lambda (x) (add-unique (string->symbol (get-zone-prefix x))))
      (tgapi-util-convert-zone-ids-to-name-strings (get-face-zones-of-objects '(newmesh.stl)))
    )
    (for-each (lambda(x) (tgapi-util-merge-face-zones (string-append (symbol->string x) "*"))) zonelist)
    (tgapi-util-remove-id-suffix-from-face-zones)

;WRAP ICED SHELL & SAVE WRAP
;
  (%tg-set-real-parameter "Octree_Max_Giga_Bytes" 96)
  (tgsetvar! 'shrink-wrap/min-rel-topo-area 1e-24)
;
  (if debugOutputs? (begin
    (ti-menu-load-string "/file/write-mesh debug-before-wrap.msh.h5")
    (ti-menu-load-string "/file/write-size-field debug-before-wrap.sf")
    ))
;
  (if remesh-2d? (begin
    (ti-menu-load-string "/objects/wrap/wrap (*) collectively wrap shrink-wrap mp1 hybrid 0.75")
    )
; else
    (benchmark '(ti-menu-load-string "/objects/wrap/wrap (*) collectively wrap shrink-wrap mp1 hybrid 1"))
    )

  /objects/improve-object-quality ("wrap") smooth-and-improve 1 yes
  /file/write-mesh "lastwrap.msh.h5"

;IMPROVE WRAP SKEWNESS & DELETE DIRTY GEOMETRY
;
  /diagnostics/quality/ general-improve objects wrap () skewness 0.7 30 5 y
;
  (if remesh-2d? (begin
    (ti-menu-load-string "/objects/delete newmesh.stl () yes")
; delete non-wall BCs in the wrap, they will be restored from shell
; these have to be deleted otherwise overlapping zones will lead to issues
    (define zonelist (get-face-zones-of-filter 'zone1*:*))
    (if (not (null? zonelist )) (begin
    (ti-menu-load-string "/boundary/manage/delete (zone1*:*) yes") ))
    (define zonelist (get-face-zones-of-filter 'zone3*:*))
    (if (not (null? zonelist )) (begin
    (ti-menu-load-string "/boundary/manage/delete (zone3*:*) yes") ))
    (define zonelist (get-face-zones-of-filter 'zone4*:*))
    (if (not (null? zonelist )) (begin
    (ti-menu-load-string "/boundary/manage/delete (zone4*:*) yes") ))
    (define zonelist (get-face-zones-of-filter 'zone5*:*))
    (if (not (null? zonelist )) (begin
    (ti-menu-load-string "/boundary/manage/delete (zone5*:*) yes") ))
    (define zonelist (get-face-zones-of-filter 'zone6*:*))
    (if (not (null? zonelist )) (begin
    (ti-menu-load-string "/boundary/manage/delete (zone6*:*) yes") ))
    (define zonelist (get-face-zones-of-filter 'zone7*:*))
    (if (not (null? zonelist )) (begin
    (ti-menu-load-string "/boundary/manage/delete (zone7*:*) yes") ))

; previous edge zones are not needed at this point
    (ti-menu-load-string "/boundary/feature/delete-edge-zones (*)")

; expand and slide the wrap to cut with symm BCs
    (define zoffset (* mpz -1))
    (ti-menu-load-string "/boundary/manage/scale (zone2*) 1 1 2 () no")
    (ti-menu-load-string "/boundary/manage/translate (zone2*) 0 0 zoffset () no")
;
; remesh shell symms with the current sizing function to clear high AR cells, making them more operation-friendly
;
    (ti-menu-load-string "/boundary/remesh/remesh-face-zones-conformally (zone43*) () 40 20 y")
    (define to_delete (get-unreferenced-face-zones))
    (ti-menu-load-string "/boundary/manage/delete (eval-expr 'to_delete) yes")
;
; delete disabled walls stored in shell before merging it with wrap
;
    (define zonelist (list-intersection (get-face-zones-of-objects '(shell)) (get-zones-of-type 'wall)))
    (if (not (null? zonelist)) (ti-menu-load-string "/boundary/manage/delete (eval-expr 'zonelist) y"))
;
; merge shell and wrap
;
    (ti-menu-load-string "/objects/change-object-type (shell) mesh yes")
    (ti-menu-load-string "/objects/merge (shell wrap) wrap")
;
; intersect shell symm bcs with the wrap walls
;
    (ti-menu-load-string "/boundary/remesh/intersect-face-zones (zone43*) (zone2*) 20 0.05 yes")
  )
; else if 3D remeshing
    (ti-menu-load-string "/objects/delete-all-geom")
  )

;MERGE wall zones with same prefixes to get one continuous piece of the same wall BC before intersections
;
  (define zonelist (list))
  (map (lambda (x) (add-unique (string->symbol (get-zone-prefix x))))
    (tgapi-util-convert-zone-ids-to-name-strings (get-threads-of-type 'wall))
  )
  (for-each (lambda(x) (tgapi-util-merge-face-zones (string-append (symbol->string x) "*"))) zonelist)
  (tgapi-util-remove-id-suffix-from-face-zones)

  (define to_delete (get-unreferenced-face-zones)) /boundary/manage/delete (eval-expr 'to_delete) yes
  (if debugOutputs? (ti-menu-load-string "/file/write-mesh debug-zone-name-cleanup.msh.h5"))
;RESIZE AND REMESH TO AVOID EXCESSIVE REFINEMENT DUE TO PROXIMITY BETWEEN SHELL and STL WALLS
;
  /scoped-sizing/delete-size-field
  /scoped-sizing/delete-all
  /size-functions/set-global-controls globmin globmax 1.1
  /scoped-sizing/create "curvature" curvature face-zone no yes zone2* curvmin curvmax 1.1 5
  /scoped-sizing/create "prox-face" proximity face-zone no yes zone2* proxmin 0.0035 1.2 2 face-face no yes
  /scoped-sizing/compute

  /boundary/remesh/remesh-face-zones-conformally (*) () 40 20 y
  (define to_delete (get-unreferenced-face-zones)) /boundary/manage/delete (eval-expr 'to_delete) yes
;
;FIX FACET CONNECTIVITY ISSUES, POSSIBLE ARTIFACTS OF REMESHING PROCESS
;
  /diagnostics/face-connectivity/fix-self-intersections objects (wrap) fix-self-intersection
  /diagnostics/face-connectivity/fix-multi objects (wrap) delete-overlaps

  (if debugOutputs? (ti-menu-load-string "/file/write-mesh debug-resize-remesh.msh.h5"))

;SET & RECOVER PERIODICITY
;
;
;ROTATIONAL PERIODICITY
;
  (if rotational-periodic? (begin
    (ti-menu-load-string "/boundary/set-periodicity rotational periodicAngle 0 0 0 periodicAxisX periodicAxisY periodicAxisZ")
    (define pzones (get-face-zones-of-filter periodicZones))
    (ti-menu-load-string "/boundary/recover-periodic-surfaces rotational auto (eval-expr 'pzones)")
    (if debugOutputs? (ti-menu-load-string "/file/write-mesh debug-periodicity.msh.h5"))
  ))

;TRANSLATIONAL PERIODICITY
  (if translational-periodic? (begin
    (ti-menu-load-string "/boundary/set-periodicity translational periodicTranslationVx periodicTranslationVy periodicTranslationVz")
    (define pzones (get-face-zones-of-filter periodicTranslationZones))
    (ti-menu-load-string "/boundary/recover-periodic-surfaces translational auto (eval-expr 'pzones)")
    (if debugOutputs? (ti-menu-load-string "/file/write-mesh debug-periodicity.msh.h5"))
  ))
;COMPUTE VOLUMETRIC REGION & DEFINE VOLUME FILL OPTIONS (prisms,tets)
  /objects/volumetric-regions/compute wrap yes (mp1)
  /objects/volumetric-regions/change-type wrap (*) solid
  /objects/volumetric-regions/change-type wrap (mp1) fluid

;REMOVE ANY TRIMMED SURFACES THAT ARE OUTSIDE OF VOLUMETRIC REGIONS
  (define obj (find-gocart-object-by-name 'wrap))
  (define all-fzs (get-gocart-obj-face-threads obj))
  (define region-fzs (apply append (map gocart-region-face-threads (get-gocart-obj-ref-point obj))))
  (delete-face-threads (int-list-subtract all-fzs region-fzs) #t)
  (update-thread-list)

;SAVE FINAL SIZE FIELD AND SURFACE MESH BEFORE VOLUME MESHING
;
  /file/write-size-field lastwrap-remeshed.sf
  /file/write-mesh "lastwrap-remeshed.msh"

;CREATE & PREPARE 3D VOLUME MESH
;
  /parallel/auto-partition? yes
  (if parallel-tet-beta? (enable-feature 'parallel-tet) )

; the following two lines is the suppress stair stepping as much as possible
  /mesh/scoped-prisms/growth-options no 0.5 50 skewness 1
  (ti-set-brute-force-prism-controls)  0 0 5 5 4 yes no no no
  /mesh/scoped-prisms/tet-prism-stairstep-exposed-quads? yes
  (if (> firstCellAR 0)

; backward compatibility: if running a case prepared with 23R2 or older,
; use aspect-ratio mode, where firstCellAR will be positive in the meshingSizes.scm file
    (ti-menu-load-string "/mesh/scoped-prisms/create control-1 aspect-ratio firstCellAR nprisms 1.2 wrap fluid-regions selected-face-zones zone2*")

; starting with 24R1, use first cell height and a last ratio of 10%
    (ti-menu-load-string "/mesh/scoped-prisms/create control-1 last-ratio firstCellHeight nprisms lastCellRatio wrap fluid-regions selected-face-zones zone2*")
  )
  /mesh/tet/controls/cell-sizing size-field

  /mesh/auto-mesh wrap no scoped pyramids tet yes yes

; additional quality improvement, time consuming step, use if needed
;  /report/quality-method orthogonal
;  /mesh/modify/auto-node-move (mp1) () 0.01 50 120 y 1

  /mesh/check-mesh
  (if debugOutputs? (ti-menu-load-string "/file/write-mesh debug-volume-mesh.msh.h5"))

  /mesh/prepare-for-solve yes

;CREATE & PREPARE 2.5D SWEPT MESH
  (if remesh-2d? (begin
    (define z-span (* z-span zscale))
    (ti-menu-load-string "/boundary/manage/type (zone4*) wall")
    (ti-menu-load-string "/boundary/manage/type (zone43*) symmetry")

; (2.5D + PERIODIC)
    (if (not (null? periodic)) (begin
;change the zone type; the shadow zone's type will auto. be changed as well
      (ti-menu-load-string "/boundary/manage/type (eval-expr 'periodic) interface")
    ))

    (fast-load (open-input-file "create-2.5D-mesh.bin") tgrid-package)
    (create-2.5D-mesh z-span)
    (if (equal? (length (get-zones-of-group 'symmetry)) 0) (error "source symm BC nodes should be at Z = 0 exactly") )
    (ti-menu-load-string "/boundary/manage/type (zone4*) symmetry")
    (define wrap (get-unreferenced-face-zones))
    (ti-menu-load-string "/objects/create wrap fluid 3 (eval-expr 'wrap) () mesh y y")
    (define zscale (/ 1.0 zscale))
    (ti-menu-load-string "/objects/scale (wrap) 1 1 zscale")
    (ti-menu-load-string "/mesh/prepare-for-solve yes")

; (2.5D + PERIODIC) RE-DEFINE PERIODIC BC
;
    (if (not (null? periodic)) (begin
      (ti-menu-load-string "switch-to-solution-mode yes")
      (ti-menu-load-string "(load \"meshingSizes.scm\")")
      (ti-menu-load-string (format #f "/mesh/modify-zones/make-periodic ~a zone5999 no yes yes" periodicTranslationZones))
      (ti-menu-load-string "/file/cff-files? no")
      (ti-menu-load-string "/file/write-case \"newmesh.msh\"")
;SAVE & EXIT FLUENT
;
      (ti-menu-load-string "exit ok")
    ))

  ))

;SAVE & EXIT FLUENT
;
/file/write-mesh "newmesh.msh"
/exit ok<|MERGE_RESOLUTION|>--- conflicted
+++ resolved
@@ -146,17 +146,10 @@
 ; growth ratios can be large in this step
 ; we are less concerned about mesh quality and more about correct curvature and feature capture
 ; keeping the growth ratios high will reduce the workload for this step
-<<<<<<< HEAD
-  /size-functions/set-global-controls globmin globmax 1.1
-  /scoped-sizing/create "curvature" curvature face-zone yes no zone2* curvmin curvmax 1.1 5
-  /scoped-sizing/create "prox-face" proximity face-zone yes no * proxmin globmax 1.1 2 both no yes
-  /scoped-sizing/create "prox-edge" proximity object-edges yes no * proxmin globmax 1.1 2
-=======
   /size-functions/set-global-controls globmin globmax 1.2
   /scoped-sizing/create "curvature" curvature face-zone yes no zone2* curvmin curvmax 1.2 5
   /scoped-sizing/create "prox-face" proximity face-zone yes no * proxmin globmax 1.2 2 both no yes
   /scoped-sizing/create "prox-edge" proximity object-edges yes no * proxmin globmax 1.2 2
->>>>>>> 312aa563
 ;
   (if remesh-2d? (begin
     (ti-menu-load-string "/scoped-sizing/delete prox-face")
