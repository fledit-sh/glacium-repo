"""Job classes implementing FENSAP solver runs."""

from __future__ import annotations

from pathlib import Path

from glacium.managers.template_manager import TemplateManager

from glacium.engines import FensapScriptJob, Fluent2FensapJob

<<<<<<< HEAD
class FensapRunJob(Job):
    """Render FENSAP input files and launch the solver."""

    name = "FENSAP_RUN"
    deps: tuple[str, ...] = ("FLUENT2FENSAP",)

    _DEFAULT_EXE = (
        r"C:\\Program Files\\ANSYS Inc\\v251\\fensapice\\bin\\nti_sh.exe"
    )

    def execute(self) -> None:  # noqa: D401
        cfg = self.project.config
        paths = self.project.paths
        work = paths.solver_dir("run_FENSAP")

        defaults_file = (
            Path(__file__).resolve().parents[1]
            / "config"
            / "defaults"
            / "global_default.yaml"
        )
        defaults = yaml.safe_load(defaults_file.read_text()) if defaults_file.exists() else {}
=======
__all__ = [
    "FensapRunJob",
    "Drop3dRunJob",
    "Ice3dRunJob",
    "MultiShotRunJob",
    "Fluent2FensapJob",
]
>>>>>>> 8c3a4f0b


class FensapRunJob(FensapScriptJob):
    """Render FENSAP input files and launch the solver."""

    name = "FENSAP_RUN"
    deps = ("FLUENT2FENSAP",)
    solver_dir = "run_FENSAP"
    templates = {
        "FENSAP.FENSAP.files.j2": "files",
        "FENSAP.FENSAP.par.j2": "fensap.par",
        "FENSAP.FENSAP.solvercmd.j2": ".solvercmd",
    }


class Drop3dRunJob(FensapScriptJob):
    """Render DROP3D input files and launch the solver."""

    name = "DROP3D_RUN"
    deps = ("FENSAP_RUN",)
    solver_dir = "run_DROP3D"
    templates = {
        "FENSAP.DROP3D.files.j2": "files",
        "FENSAP.DROP3D.par.j2": "drop3d.par",
        "FENSAP.DROP3D.solvercmd.j2": ".solvercmd",
    }


class Ice3dRunJob(FensapScriptJob):
    """Render ICE3D input files and launch the solver."""

    name = "ICE3D_RUN"
    deps = ("DROP3D_RUN",)
    solver_dir = "run_ICE3D"
    templates = {
        "FENSAP.ICE3D.custom_remeshing.sh.j2": "custom_remeshing.sh",
        "FENSAP.ICE3D.remeshing.jou.j2": "remeshing.jou",
        "FENSAP.ICE3D.fluent_config.jou.j2": "fluent_config.jou",
        "FENSAP.ICE3D.meshingSizes.scm.j2": "meshingSizes.scm",
        "FENSAP.ICE3D.par.j2": "ice.par",
        "FENSAP.ICE3D.solvercmd.j2": ".solvercmd",
    }


class MultiShotRunJob(FensapScriptJob):
    """Render MULTISHOT input files and launch the solver."""

    name = "MULTISHOT_RUN"
    deps = ("FLUENT2FENSAP",)
    solver_dir = "run_MULTISHOT"
    batch_dir = None
    templates = {
        "MULTISHOT.meshingSizes.scm.j2": "meshingSizes.scm",
        "MULTISHOT.custom_remeshing.sh.j2": "custom_remeshing.sh",
        "MULTISHOT.solvercmd.j2": ".solvercmd",
        "MULTISHOT.files.j2": "files",
        "MULTISHOT.config.par.j2": "config.par",
        "MULTISHOT.fensap.par.j2": "fensap.par",
        "MULTISHOT.drop.par.j2": "drop.par",
        "MULTISHOT.ice.par.j2": "ice.par",
        "MULTISHOT.create-2.5D-mesh.bin.j2": "create-2.5D-mesh.bin",
        "MULTISHOT.remeshing.jou.j2": "remeshing.jou",
        "MULTISHOT.fluent_config.jou.j2": "fluent_config.jou",
    }

    shot_templates = {
        "config.drop.j2": "config.drop.{idx}",
        "config.fensap.j2": "config.fensap.{idx}",
        "config.ice.j2": "config.ice.{idx}",
        "files.drop.j2": "files.drop.{idx}",
        "files.fensap.j2": "files.fensap.{idx}",
    }

    def __init__(self, project):
        super().__init__(project)

    def prepare(self):
        paths = self.project.paths
        work = paths.solver_dir(self.solver_dir)
        ctx = self._context()
        tm = TemplateManager()

        for tpl, dest in self.templates.items():
            tm.render_to_file(tpl, ctx, work / dest)

        count = self.project.config.get("MULTISHOT_COUNT", 10)
        timings = self.project.config.get("CASE_MULTISHOT")
        start = 0.0
        default_total = ctx.get("ICE_GUI_TOTAL_TIME")
        for i in range(1, count + 1):
            total = (
                timings[i - 1]
                if isinstance(timings, list) and i - 1 < len(timings)
                else default_total
            )
            shot_ctx = {
                **ctx,
                "shot_index": f"{i:06d}",
                "prev_shot_index": f"{i-1:06d}" if i > 1 else None,
                "next_shot_index": f"{i+1:06d}",
                "ICE_GUI_INITIAL_TIME": start,
                "ICE_GUI_TOTAL_TIME": total,
                "FSP_GUI_INITIAL_TYPE": 1 if i == 1 else 2,
                "DRP_GUI_INITIAL_TYPE": 1 if i == 1 else 2,
                "FSP_GUI_ROUGHNESS_TYPE": 1 if i == 1 else 4,
                "FSP_WALL_ROUGHNESS_SWITCH": 1 if i == 1 else 2,
            }
            if i == 1:
                shot_ctx.pop("FSP_MAX_LAPLACE_ITERATIONS", None)
            else:
                shot_ctx["FSP_MAX_LAPLACE_ITERATIONS"] = 3
                shot_ctx["FSP_GUI_NO_TIMEBC"] = 1
            start += total if total is not None else 0
            for tpl, name_fmt in self.shot_templates.items():
                dest_name = name_fmt.format(idx=f"{i:06d}")
                tm.render_to_file(tpl, shot_ctx, work / dest_name)

        return work / ".solvercmd"

    <|MERGE_RESOLUTION|>--- conflicted
+++ resolved
@@ -8,30 +8,6 @@
 
 from glacium.engines import FensapScriptJob, Fluent2FensapJob
 
-<<<<<<< HEAD
-class FensapRunJob(Job):
-    """Render FENSAP input files and launch the solver."""
-
-    name = "FENSAP_RUN"
-    deps: tuple[str, ...] = ("FLUENT2FENSAP",)
-
-    _DEFAULT_EXE = (
-        r"C:\\Program Files\\ANSYS Inc\\v251\\fensapice\\bin\\nti_sh.exe"
-    )
-
-    def execute(self) -> None:  # noqa: D401
-        cfg = self.project.config
-        paths = self.project.paths
-        work = paths.solver_dir("run_FENSAP")
-
-        defaults_file = (
-            Path(__file__).resolve().parents[1]
-            / "config"
-            / "defaults"
-            / "global_default.yaml"
-        )
-        defaults = yaml.safe_load(defaults_file.read_text()) if defaults_file.exists() else {}
-=======
 __all__ = [
     "FensapRunJob",
     "Drop3dRunJob",
@@ -39,7 +15,6 @@
     "MultiShotRunJob",
     "Fluent2FensapJob",
 ]
->>>>>>> 8c3a4f0b
 
 
 class FensapRunJob(FensapScriptJob):
