"""List all projects with their job progress."""

import click
from glacium.utils.logging import log_call
from rich.console import Console
from rich.table import Table
from rich import box
from pathlib import Path
from glacium.utils.paths import get_runs_root
from glacium.utils.ProjectIndex import list_projects
from glacium.utils.convergence import execution_time, cl_cd_summary


def _format_time(seconds: float) -> str:
    """Return ``HH:MM:SS`` string for ``seconds``."""

    h, rem = divmod(seconds, 3600)
    m, s = divmod(rem, 60)
    return f"{int(h):02d}:{int(m):02d}:{s:05.2f}"

@click.command("projects")
@click.option("--results", is_flag=True, help="Show solver results")
@log_call
def cli_projects(results: bool):
    """Listet alle Projekte mit Job-Fortschritt."""
    console = Console()
    root = Path("runs")
    items = list_projects(root)

    # Sammle alle Keys aus case.yaml
    param_keys: set[str] = set()
    for info in items:
        param_keys.update(info.case_params.keys())

    table = Table(title="Glacium – Projekte", box=box.SIMPLE_HEAVY)
    table.add_column("#", justify="right")
    table.add_column("UID", overflow="fold")
    table.add_column("Name")
    table.add_column("Jobs")
    table.add_column("Recipe")
    if results:
        table.add_column("Time", justify="right")
        table.add_column("CL mean", justify="right")
        table.add_column("CL σ", justify="right")
        table.add_column("CD mean", justify="right")
        table.add_column("CD σ", justify="right")
    for key in sorted(param_keys):
        table.add_column(key)

<<<<<<< HEAD
    root = get_runs_root()
    for idx, info in enumerate(list_projects(root), start=1):
=======
    for idx, info in enumerate(items, start=1):
>>>>>>> 8c3a4f0b
        jobs = f"{info.jobs_done}/{info.jobs_total}" if info.jobs_total else "-"
        values = [str(info.case_params.get(k, "")) for k in sorted(param_keys)]
        extra: list[str] = []
        if results:
            out_file = None
            for d in ("run_MULTISHOT", "run_FENSAP", "run_DROP3D", "run_ICE3D"):
                f = info.path / d / ".solvercmd.out"
                if f.exists():
                    out_file = f
                    break
            if out_file:
                secs = execution_time(out_file)
                t = _format_time(secs)
                cl_mean, cl_std, cd_mean, cd_std = cl_cd_summary(out_file.parent)
                if cl_mean != cl_mean:  # NaN check
                    extra = [t, "-", "-", "-", "-"]
                else:
                    extra = [
                        t,
                        f"{cl_mean:.3f}",
                        f"{cl_std:.3f}",
                        f"{cd_mean:.3f}",
                        f"{cd_std:.3f}",
                    ]
            else:
                extra = ["-", "-", "-", "-", "-"]
        table.add_row(str(idx), info.uid, info.name, jobs, info.recipe, *extra, *values)

    console.print(table)

if __name__ == "__main__":
    cli_projects()
<|MERGE_RESOLUTION|>--- conflicted
+++ resolved
@@ -6,7 +6,6 @@
 from rich.table import Table
 from rich import box
 from pathlib import Path
-from glacium.utils.paths import get_runs_root
 from glacium.utils.ProjectIndex import list_projects
 from glacium.utils.convergence import execution_time, cl_cd_summary
 
@@ -47,12 +46,7 @@
     for key in sorted(param_keys):
         table.add_column(key)
 
-<<<<<<< HEAD
-    root = get_runs_root()
-    for idx, info in enumerate(list_projects(root), start=1):
-=======
     for idx, info in enumerate(items, start=1):
->>>>>>> 8c3a4f0b
         jobs = f"{info.jobs_done}/{info.jobs_total}" if info.jobs_total else "-"
         values = [str(info.case_params.get(k, "")) for k in sorted(param_keys)]
         extra: list[str] = []
