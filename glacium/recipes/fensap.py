"""Recipe integrating Pointwise mesh generation jobs."""

from glacium.managers.RecipeManager import RecipeManager, BaseRecipe
from glacium.engines.fensap import FensapEngine

@RecipeManager.register
class FensapRecipe(BaseRecipe):
    """Run the Pointwise GCI and mesh generation scripts."""

    name = "fensap"
    description = "Run fensap scripts"

<<<<<<< HEAD
import coloredlogs
import verboselogs

# -----------------------------------------------------------------------------
# COPYRIGHT
# -----------------------------------------------------------------------------

__author__ = "Noel Ernsting Luz"
__copyright__ = "Copyright (C) 2022 Noel Ernsting Luz"
__license__ = "Public Domain"
from importlib.metadata import version as _version
__version__ = _version("glacium")

# -----------------------------------------------------------------------------
# GLOBALS
# -----------------------------------------------------------------------------
# -----------------------------------------------------------------------------
# LOGGER
# -----------------------------------------------------------------------------

verboselogs.install()
logger = verboselogs.VerboseLogger("module_logger")
coloredlogs.install(level="CRITICAL", logger=logger)

# -----------------------------------------------------------------------------
# CLASSES
# -----------------------------------------------------------------------------

# -----------------------------------------------------------------------------
# FUNCTIONS
# -----------------------------------------------------------------------------
=======
    def build(self, project):
        return [
            FensapEngine(project),
        ]
>>>>>>> cf9b772c
<|MERGE_RESOLUTION|>--- conflicted
+++ resolved
@@ -10,7 +10,6 @@
     name = "fensap"
     description = "Run fensap scripts"
 
-<<<<<<< HEAD
 import coloredlogs
 import verboselogs
 
@@ -42,9 +41,7 @@
 # -----------------------------------------------------------------------------
 # FUNCTIONS
 # -----------------------------------------------------------------------------
-=======
     def build(self, project):
         return [
             FensapEngine(project),
-        ]
->>>>>>> cf9b772c
+        ]